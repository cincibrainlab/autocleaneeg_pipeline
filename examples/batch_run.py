--- conflicted
+++ resolved
@@ -5,13 +5,8 @@
 
 async def main():
     # Define paths - modify these to match your system
-<<<<<<< HEAD
     EXAMPLE_OUTPUT_DIR = Path("/srv2/RAWDATA/1_NBRT_LAB_STUDIES/Proj_Entrain/BB_long/Autoclean_output")  # Where processed data will be stored
     CONFIG_FILE = Path("configs/autoclean_config.yaml")  # Path to config relative to working directory OR absolute path
-=======
-    EXAMPLE_OUTPUT_DIR = Path("C:/Users/Gam9LG/Documents/AutocleanDev2/")  # Where processed data will be stored
-    CONFIG_FILE = Path("C:/Users/Gam9LG/Downloads/autoclean_files/config.yaml")  # Path to config relative to working directory OR absolute path
->>>>>>> 57693f75
 
     """Example of batch processing multiple EEG files asynchronously."""
     # Create pipeline instance
@@ -22,20 +17,12 @@
     )
 
     # Example INPUT directory path - modify this to point to your EEG files
-<<<<<<< HEAD
     directory = Path("/srv2/RAWDATA/1_NBRT_LAB_STUDIES/Proj_Entrain/BB_long/RAW")
-=======
-    directory = Path("C:/Users/Gam9LG/Documents/DATA/ICA_Files")
->>>>>>> 57693f75
 
     # Process all files in directory
     await pipeline.process_directory_async(
         directory=directory,
-<<<<<<< HEAD
         task="BB_Long",  # Choose appropriate task
-=======
-        task="TestingRest",  # Choose appropriate task
->>>>>>> 57693f75
         sub_directories=False, # Optional: process files in subdirectories
         pattern="*.raw", # Optional: specify a pattern to filter files (use "*.extention" for all files of that extension)
         max_concurrent=2 # Optional: specify the maximum number of concurrent processes
