--- conflicted
+++ resolved
@@ -12,7 +12,6 @@
 from autoclean.io.import_ import import_eeg
 
 # Local imports
-<<<<<<< HEAD
 try:
     from autoclean.mixins import DISCOVERED_MIXINS
 
@@ -41,10 +40,8 @@
             raise AttributeError(f"Method '{name}' not available - mixin import failed")
 
     DISCOVERED_MIXINS = (_ImportErrorMixinFallback,)
-=======
-from autoclean.mixins import DISCOVERED_MIXINS
+
 from autoclean.utils.auth import require_authentication
->>>>>>> f03f8100
 
 
 class Task(ABC, *DISCOVERED_MIXINS):
